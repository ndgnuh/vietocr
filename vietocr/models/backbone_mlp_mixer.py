--- conflicted
+++ resolved
@@ -138,11 +138,7 @@
         super().__init__()
         kwargs = dict(kernel_size=(3, 1), padding=(1, 0), stride=(2, 1))
         self.conv = nn.Conv2d(in_channels, out_channels, **kwargs)
-<<<<<<< HEAD
-        self.to_vec = PermuteDim("bcwh", "bhwc")
-=======
         self.to_vec = PermuteDim("bchw", "bwhc")
->>>>>>> 83a60600
         self.norm = nn.LayerNorm(out_channels)
         self.to_img = PermuteDim("bwhc", "bchw")
 
@@ -151,23 +147,14 @@
     def __init__(self, in_channels, out_channels, dropout: float = 0.1):
         super().__init__()
         self.output = nn.Sequential(
-<<<<<<< HEAD
-=======
             PermuteDim("bchw", "bwhc"),
             nn.Flatten(1, 2),
->>>>>>> 83a60600
             nn.Linear(in_channels, out_channels),
             nn.SELU(True),
             nn.Dropout(dropout),
         )
 
     def forward(self, x):
-<<<<<<< HEAD
-        b, c, h, w = 0, 1, 2, 3
-        x = x.permute(b, w, h, c)
-        x = x.flatten(1, 2)
-=======
->>>>>>> 83a60600
         x = self.output(x)
         return x
 
